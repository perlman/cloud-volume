--- conflicted
+++ resolved
@@ -17,8 +17,4 @@
 from . import viewer
 from .viewer import view, hyperview
 
-<<<<<<< HEAD
-__version__ = '0.43.1-graphene'
-=======
-__version__ = '0.47.3'
->>>>>>> 1dbe86fd
+__version__ = '0.47.1-graphene'