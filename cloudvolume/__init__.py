--- conflicted
+++ resolved
@@ -67,11 +67,7 @@
 from . import microviewer
 from .microviewer import view, hyperview
 
-<<<<<<< HEAD
-__version__ = '0.56.2'
-=======
 __version__ = '0.57.1'
->>>>>>> d82052d8
 
 # Register plugins
 from .datasource.precomputed import register as register_precomputed
